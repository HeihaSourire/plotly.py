---
jupyter:
  jupytext:
    notebook_metadata_filter: all
    text_representation:
      extension: .md
      format_name: markdown
      format_version: '1.2'
      jupytext_version: 1.3.1
  kernelspec:
    display_name: Python 3
    language: python
    name: python3
  language_info:
    codemirror_mode:
      name: ipython
      version: 3
    file_extension: .py
    mimetype: text/x-python
    name: python
    nbconvert_exporter: python
    pygments_lexer: ipython3
    version: 3.6.8
  plotly:
    description: Figure Factories are dedicated functions for creating very specific
      types of plots.
    display_as: file_settings
    language: python
    layout: base
    name: Figure Factories
    order: 32
    permalink: python/figure-factories/
    thumbnail: thumbnail/streamline.jpg
---

#### `plotly.figure_factory`

The `plotly.figure_factory` module contains dedicated functions for creating very specific types of plots that were at the time of their creation difficult to create with [graph objects](/python/graph-objects/) and prior to the existence of [Plotly Express](/python/plotly-express/). As new functionality gets added to [Plotly.js](https://plotly.com/javascript/) and to Plotly Express, certain Figure Factories become unecessary and are therefore deprecated as "legacy", but remain in the module for backwards-compatibility reasons.

The following types of plots are still difficult to create with Graph Objects or Plotly Express and therefore the corresponding Figure Factories are *not* deprecated:

  * [Annotated Heatmaps](/python/annotated-heatmap/)
  * [Dendrograms](/python/dendrogram/)
<<<<<<< HEAD
  * [Gantt Charts](/python/gantt/)
  * [Hexagonal Binning Mapbox](/python/hexbin-mapbox/)
=======
>>>>>>> 9bac5186
  * [Quiver Plots](/python/quiver-plots/)
  * [Streamline Plots](/python/streamline-plots/)
  * [Tables](/python/figure-factory-table/)
  * [Ternary Contour Plots](/python/ternary-contour/)
  * [Triangulated Surface Plots](/python/trisurf/)

Deprecated "legacy" Figure Factories include:

  * [County Choropleth Maps](/python/county-choropleth/), deprecated by regular [Choropleth maps with GeoJSON input](/python/choropleth-maps/)
  * [Distplots](/python/distplot/), mostly deprecated by [`px.histogram`](/python/histograms/)
  * [Gantt Charts](/python/gantt/), deprecated by [`px.timeline`](/python/gantt/)

#### Reference

For more information about the contents of `plotly.figure_factory`, including deprecated methods, please refer to our [API Reference documentation](https://plotly.com/python-api-reference/plotly.figure_factory.html).<|MERGE_RESOLUTION|>--- conflicted
+++ resolved
@@ -41,11 +41,7 @@
 
   * [Annotated Heatmaps](/python/annotated-heatmap/)
   * [Dendrograms](/python/dendrogram/)
-<<<<<<< HEAD
-  * [Gantt Charts](/python/gantt/)
-  * [Hexagonal Binning Mapbox](/python/hexbin-mapbox/)
-=======
->>>>>>> 9bac5186
+  * [Hexagonal Binning Tile Map](/python/hexbin-mapbox/)
   * [Quiver Plots](/python/quiver-plots/)
   * [Streamline Plots](/python/streamline-plots/)
   * [Tables](/python/figure-factory-table/)
