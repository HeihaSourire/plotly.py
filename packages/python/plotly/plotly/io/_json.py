from __future__ import absolute_import

from six import string_types
import json
import decimal
import datetime

from plotly.io._utils import validate_coerce_fig_to_dict, validate_coerce_output_type
from _plotly_utils.optional_imports import get_module
from _plotly_utils.basevalidators import ImageUriValidator


# Orca configuration class
# ------------------------
class JsonConfig(object):
    _valid_engines = ("json", "orjson", "auto")

    def __init__(self):
        self._default_engine = "auto"

    @property
    def default_engine(self):
        return self._default_engine

    @default_engine.setter
    def default_engine(self, val):
        if val not in JsonConfig._valid_engines:
            raise ValueError(
                "Supported JSON engines include {valid}\n"
                "    Received {val}".format(valid=JsonConfig._valid_engines, val=val)
            )

        if val == "orjson":
            self.validate_orjson()

        self._default_engine = val

    @classmethod
    def validate_orjson(cls):
        orjson = get_module("orjson")
        if orjson is None:
            raise ValueError("The orjson engine requires the orjson package")


config = JsonConfig()


def coerce_to_strict(const):
    """
    This is used to ultimately *encode* into strict JSON, see `encode`

    """
    # before python 2.7, 'true', 'false', 'null', were include here.
    if const in ("Infinity", "-Infinity", "NaN"):
        return None
    else:
        return const


def time_engine(engine, plotly_object):
    import time
    # time in seconds
    t_total = 0
    n_total = 0

    # Call function for at least total of 2 seconds and at least 10 times
    n_min = 10
    t_min = 1

    while t_total < t_min or n_total < n_min:
        t0 = time.perf_counter()
        _to_json_plotly(plotly_object, engine=engine)
        t1 = time.perf_counter()
        n_total += 1
        t_total += (t1 - t0)

    # return time in ms
    return 1000 * t_total / n_total


def to_json_plotly(plotly_object, pretty=False, engine=None):
    if engine is not None:
        return _to_json_plotly(plotly_object, pretty=pretty , engine=engine)

    # instrucment _to_json_plotly by running it with all 3 engines and comparing results
    # before returnin

    import timeit
    from IPython import get_ipython
    ipython = get_ipython()
    orjson = get_module("orjson", should_load=True)
    results = {}
    timing = {}
    result_str = None
    for engine in ["json", "orjson", "legacy"]:
        if orjson is None and engine == "orjson":
            continue

        result_str = _to_json_plotly(plotly_object, pretty=pretty, engine=engine)
        results[engine] = from_json_plotly(result_str, engine=engine)
        timing[engine] = time_engine(engine, plotly_object)

    # Check matches
    if results["legacy"] != results["json"]:
        raise ValueError(
            """
{legacy}

{json}""".format(
                legacy=results["legacy"], json=results["json"]
            )
        )

    if "orjson" in results:
        if results["json"] != results["orjson"]:
            raise ValueError(
                """
    {json}
    
    {orjson}""".format(
                    json=results["json"], orjson=results["orjson"]
                )
            )

    # write timing
    import uuid
    import pickle
    import os
    uid = str(uuid.uuid4())
    with open("json_timing.csv".format(engine), "at") as f:
        f.write("{}, {}, {}, {}, {}\n".format(
            timing["legacy"], timing["json"], timing["orjson"], len(result_str), uid)
        )
    os.makedirs("json_object", exist_ok=True)
    with open("json_object/{uid}.pkl".format(uid=uid), "wb") as f:
        pickle.dump(plotly_object, f)

    return result_str


def _to_json_plotly(plotly_object, pretty=False, engine=None):
    """
    Convert a plotly/Dash object to a JSON string representation

    Parameters
    ----------
    plotly_object:
        A plotly/Dash object represented as a dict, graph_object, or Dash component

    pretty: bool (default False)
        True if JSON representation should be pretty-printed, False if
        representation should be as compact as possible.

    engine: str (default None)
        The JSON encoding engine to use. One of:
          - "json" for an engine based on the built-in Python json module
          - "orjson" for a faster engine that requires the orjson package
          - "auto" for the "orjson" engine if available, otherwise "json"
        If not specified, the default engine is set to the current value of
        plotly.io.json.config.default_engine.

    Returns
    -------
    str
        Representation of input object as a JSON string

    See Also
    --------
    to_json : Convert a plotly Figure to JSON with validation
    """
    orjson = get_module("orjson", should_load=True)

    # Determine json engine
    if engine is None:
        engine = config.default_engine

    if engine == "auto":
        if orjson is not None:
            engine = "orjson"
        else:
            engine = "json"
    elif engine not in ["orjson", "json"]:
        raise ValueError("Invalid json engine: %s" % engine)

    modules = {
        "sage_all": get_module("sage.all", should_load=False),
        "np": get_module("numpy", should_load=False),
        "pd": get_module("pandas", should_load=False),
        "image": get_module("PIL.Image", should_load=False),
    }

    # Dump to a JSON string and return
    # --------------------------------
    if engine == "json":
        opts = {"sort_keys": True}
        if pretty:
            opts["indent"] = 2
        else:
            # Remove all whitespace
            opts["separators"] = (",", ":")

        from _plotly_utils.utils import PlotlyJSONEncoder

        return json.dumps(plotly_object, cls=PlotlyJSONEncoder, **opts)
    elif engine == "orjson":
        JsonConfig.validate_orjson()
        opts = orjson.OPT_SORT_KEYS | orjson.OPT_SERIALIZE_NUMPY

        if pretty:
            opts |= orjson.OPT_INDENT_2

        # Plotly
        try:
            plotly_object = plotly_object.to_plotly_json()
        except AttributeError:
            pass

        # Try without cleaning
        try:
            return orjson.dumps(plotly_object, option=opts).decode("utf8")
        except TypeError:
            pass

        cleaned = clean_to_json_compatible(
            plotly_object, numpy_allowed=True, datetime_allowed=True, modules=modules,
        )
        return orjson.dumps(cleaned, option=opts).decode("utf8")


def to_json(fig, validate=True, pretty=False, remove_uids=True, engine=None):
    """
    Convert a figure to a JSON string representation

    Parameters
    ----------
    fig:
        Figure object or dict representing a figure

    validate: bool (default True)
        True if the figure should be validated before being converted to
        JSON, False otherwise.

    pretty: bool (default False)
        True if JSON representation should be pretty-printed, False if
        representation should be as compact as possible.

    remove_uids: bool (default True)
        True if trace UIDs should be omitted from the JSON representation

    engine: str (default None)
        The JSON encoding engine to use. One of:
          - "json" for an engine based on the built-in Python json module
          - "orjson" for a faster engine that requires the orjson package
          - "auto" for the "orjson" engine if available, otherwise "json"
        If not specified, the default engine is set to the current value of
        plotly.io.json.config.default_engine.

    Returns
    -------
    str
        Representation of figure as a JSON string

    See Also
    --------
    to_json_plotly : Convert an arbitrary plotly graph_object or Dash component to JSON
    """
    # Validate figure
    # ---------------
    fig_dict = validate_coerce_fig_to_dict(fig, validate)

    # Remove trace uid
    # ----------------
    if remove_uids:
        for trace in fig_dict.get("data", []):
            trace.pop("uid", None)

    return to_json_plotly(fig_dict, pretty=pretty, engine=engine)


def write_json(fig, file, validate=True, pretty=False, remove_uids=True, engine=None):
    """
    Convert a figure to JSON and write it to a file or writeable
    object

    Parameters
    ----------
    fig:
        Figure object or dict representing a figure

    file: str or writeable
        A string representing a local file path or a writeable object
        (e.g. an open file descriptor)

    pretty: bool (default False)
        True if JSON representation should be pretty-printed, False if
        representation should be as compact as possible.

    remove_uids: bool (default True)
        True if trace UIDs should be omitted from the JSON representation

    engine: str (default None)
        The JSON encoding engine to use. One of:
          - "json" for an engine based on the built-in Python json module
          - "orjson" for a faster engine that requires the orjson package
          - "auto" for the "orjson" engine if available, otherwise "json"
        If not specified, the default engine is set to the current value of
        plotly.io.json.config.default_engine.
    Returns
    -------
    None
    """

    # Get JSON string
    # ---------------
    # Pass through validate argument and let to_json handle validation logic
    json_str = to_json(
        fig, validate=validate, pretty=pretty, remove_uids=remove_uids, engine=engine
    )

    # Check if file is a string
    # -------------------------
    file_is_str = isinstance(file, string_types)

    # Open file
    # ---------
    if file_is_str:
        with open(file, "w") as f:
            f.write(json_str)
    else:
        file.write(json_str)


def from_json_plotly(value, engine=None):
    """
    Parse JSON string using the specified JSON engine

    Parameters
    ----------
    value: str or bytes
        A JSON string or bytes object

    engine: str (default None)
        The JSON decoding engine to use. One of:
          - if "json", parse JSON using built in json module
          - if "orjson", parse using the faster orjson module, requires the orjson
            package
          - if "auto" use orjson module if available, otherwise use the json module

        If not specified, the default engine is set to the current value of
        plotly.io.json.config.default_engine.

    Returns
    -------
    dict

    See Also
    --------
    from_json_plotly : Parse JSON with plotly conventions into a dict
    """
    orjson = get_module("orjson", should_load=True)

    # Validate value
    # --------------
    if not isinstance(value, (string_types, bytes)):
        raise ValueError(
            """
from_json_plotly requires a string or bytes argument but received value of type {typ}
    Received value: {value}""".format(
                typ=type(value), value=value
            )
        )

    # Determine json engine
    if engine is None:
        engine = config.default_engine

    if engine == "auto":
        if orjson is not None:
            engine = "orjson"
        else:
            engine = "json"
    elif engine not in ["orjson", "json"]:
        raise ValueError("Invalid json engine: %s" % engine)

    if engine == "orjson":
        JsonConfig.validate_orjson()
        # orjson handles bytes input natively
        value_dict = orjson.loads(value)
    else:
        # decode bytes to str for built-in json module
        if isinstance(value, bytes):
            value = value.decode("utf-8")
        value_dict = json.loads(value)

    return value_dict


def from_json(value, output_type="Figure", skip_invalid=False, engine=None):
    """
    Construct a figure from a JSON string

    Parameters
    ----------
    value: str or bytes
        String or bytes object containing the JSON representation of a figure

    output_type: type or str (default 'Figure')
        The output figure type or type name.
        One of:  graph_objs.Figure, 'Figure', graph_objs.FigureWidget, 'FigureWidget'

    skip_invalid: bool (default False)
        False if invalid figure properties should result in an exception.
        True if invalid figure properties should be silently ignored.

    engine: str (default None)
        The JSON decoding engine to use. One of:
          - if "json", parse JSON using built in json module
          - if "orjson", parse using the faster orjson module, requires the orjson
            package
          - if "auto" use orjson module if available, otherwise use the json module

        If not specified, the default engine is set to the current value of
        plotly.io.json.config.default_engine.

    Raises
    ------
    ValueError
        if value is not a string, or if skip_invalid=False and value contains
        invalid figure properties

    Returns
    -------
    Figure or FigureWidget
    """

    # Decode JSON
    # -----------
    fig_dict = from_json_plotly(value, engine=engine)

    # Validate coerce output type
    # ---------------------------
    cls = validate_coerce_output_type(output_type)

    # Create and return figure
    # ------------------------
    fig = cls(fig_dict, skip_invalid=skip_invalid)
    return fig


def read_json(file, output_type="Figure", skip_invalid=False, engine=None):
    """
    Construct a figure from the JSON contents of a local file or readable
    Python object

    Parameters
    ----------
    file: str or readable
       A string containing the path to a local file or a read-able Python
       object (e.g. an open file descriptor)

    output_type: type or str (default 'Figure')
        The output figure type or type name.
        One of:  graph_objs.Figure, 'Figure', graph_objs.FigureWidget, 'FigureWidget'

    skip_invalid: bool (default False)
        False if invalid figure properties should result in an exception.
        True if invalid figure properties should be silently ignored.

    engine: str (default None)
        The JSON decoding engine to use. One of:
          - if "json", parse JSON using built in json module
          - if "orjson", parse using the faster orjson module, requires the orjson
            package
          - if "auto" use orjson module if available, otherwise use the json module

        If not specified, the default engine is set to the current value of
        plotly.io.json.config.default_engine.

    Returns
    -------
    Figure or FigureWidget
    """

    # Check if file is a string
    # -------------------------
    # If it's a string we assume it's a local file path. If it's not a string
    # then we assume it's a read-able Python object
    file_is_str = isinstance(file, string_types)

    # Read file contents into JSON string
    # -----------------------------------
    if file_is_str:
        with open(file, "r") as f:
            json_str = f.read()
    else:
        json_str = file.read()

    # Construct and return figure
    # ---------------------------
    return from_json(
        json_str, skip_invalid=skip_invalid, output_type=output_type, engine=engine
    )


def clean_to_json_compatible(obj, **kwargs):
    # Try handling value as a scalar value that we have a conversion for.
    # Return immediately if we know we've hit a primitive value

    # Bail out fast for simple scalar types
    if isinstance(obj, (int, float, string_types)):
        return obj

<<<<<<< HEAD
    # Plotly
    try:
        obj = obj.to_plotly_json()
    except AttributeError:
        pass

    # And simple lists
    if isinstance(obj, (list, tuple)):
        # Must process list recursively even though it may be slow
        return [clean_to_json_compatible(v, **kwargs) for v in obj]
    # Recurse into lists and dictionaries
    if isinstance(obj, dict):
        return {k: clean_to_json_compatible(v, **kwargs) for k, v in obj.items()}
=======
    if isinstance(obj, dict):
        return {k: clean_to_json_compatible(v, **kwargs) for k, v in obj.items()}
    elif isinstance(obj, (list, tuple)):
        if obj:
            # Must process list recursively even though it may be slow
            return [clean_to_json_compatible(v, **kwargs) for v in obj]
>>>>>>> cb54f889

    # unpack kwargs
    numpy_allowed = kwargs.get("numpy_allowed", False)
    datetime_allowed = kwargs.get("datetime_allowed", False)

    modules = kwargs.get("modules", {})
    sage_all = modules["sage_all"]
    np = modules["np"]
    pd = modules["pd"]
    image = modules["image"]

    # Sage
    if sage_all is not None:
        if obj in sage_all.RR:
            return float(obj)
        elif obj in sage_all.ZZ:
            return int(obj)

    # numpy
    if np is not None:
        if obj is np.ma.core.masked:
            return float("nan")
        elif isinstance(obj, np.ndarray):
            if numpy_allowed and obj.dtype.kind in ("b", "i", "u", "f"):
                return np.ascontiguousarray(obj)
            elif obj.dtype.kind == "M":
                # datetime64 array
                return np.datetime_as_string(obj).tolist()
            elif obj.dtype.kind == "U":
                return obj.tolist()
            elif obj.dtype.kind == "O":
                # Treat object array as plain list, allow recursive processing below
                obj = obj.tolist()
        elif isinstance(obj, np.datetime64):
            return str(obj)

    # pandas
    if pd is not None:
        if obj is pd.NaT:
            return None
        elif isinstance(obj, (pd.Series, pd.DatetimeIndex)):
            if numpy_allowed and obj.dtype.kind in ("b", "i", "u", "f"):
                return np.ascontiguousarray(obj.values)
            elif obj.dtype.kind == "M":
                if isinstance(obj, pd.Series):
                    dt_values = obj.dt.to_pydatetime().tolist()
                else:  # DatetimeIndex
                    dt_values = obj.to_pydatetime().tolist()

                if not datetime_allowed:
                    # Note: We don't need to handle dropping timezones here because
                    # numpy's datetime64 doesn't support them and pandas's tz_localize
                    # above drops them.
                    for i in range(len(dt_values)):
                        dt_values[i] = dt_values[i].isoformat()

                return dt_values

    # datetime and date
    try:
        # Need to drop timezone for scalar datetimes. Don't need to convert
        # to string since engine can do that
        obj = obj.to_pydatetime()
    except (TypeError, AttributeError):
        pass

    if not datetime_allowed:
        try:
            return obj.isoformat()
        except (TypeError, AttributeError):
            pass
    elif isinstance(obj, datetime.datetime):
        return obj

    # Try .tolist() convertible, do not recurse inside
    try:
        return obj.tolist()
    except AttributeError:
        pass

    # Do best we can with decimal
    if isinstance(obj, decimal.Decimal):
        return float(obj)

    # PIL
    if image is not None and isinstance(obj, image.Image):
        return ImageUriValidator.pil_image_to_uri(obj)

<<<<<<< HEAD
    if isinstance(obj, (list, tuple)) and obj:
        # Must process list recursively even though it may be slow
        return [clean_to_json_compatible(v, **kwargs) for v in obj]
=======
    # Plotly
    try:
        obj = obj.to_plotly_json()
    except AttributeError:
        pass

    # Recurse into lists and dictionaries
    if isinstance(obj, dict):
        return {k: clean_to_json_compatible(v, **kwargs) for k, v in obj.items()}
    elif isinstance(obj, (list, tuple)):
        if obj:
            # Must process list recursively even though it may be slow
            return [clean_to_json_compatible(v, **kwargs) for v in obj]
>>>>>>> cb54f889

    return obj<|MERGE_RESOLUTION|>--- conflicted
+++ resolved
@@ -510,28 +510,12 @@
     if isinstance(obj, (int, float, string_types)):
         return obj
 
-<<<<<<< HEAD
-    # Plotly
-    try:
-        obj = obj.to_plotly_json()
-    except AttributeError:
-        pass
-
-    # And simple lists
-    if isinstance(obj, (list, tuple)):
-        # Must process list recursively even though it may be slow
-        return [clean_to_json_compatible(v, **kwargs) for v in obj]
-    # Recurse into lists and dictionaries
-    if isinstance(obj, dict):
-        return {k: clean_to_json_compatible(v, **kwargs) for k, v in obj.items()}
-=======
     if isinstance(obj, dict):
         return {k: clean_to_json_compatible(v, **kwargs) for k, v in obj.items()}
     elif isinstance(obj, (list, tuple)):
         if obj:
             # Must process list recursively even though it may be slow
             return [clean_to_json_compatible(v, **kwargs) for v in obj]
->>>>>>> cb54f889
 
     # unpack kwargs
     numpy_allowed = kwargs.get("numpy_allowed", False)
@@ -620,11 +604,6 @@
     if image is not None and isinstance(obj, image.Image):
         return ImageUriValidator.pil_image_to_uri(obj)
 
-<<<<<<< HEAD
-    if isinstance(obj, (list, tuple)) and obj:
-        # Must process list recursively even though it may be slow
-        return [clean_to_json_compatible(v, **kwargs) for v in obj]
-=======
     # Plotly
     try:
         obj = obj.to_plotly_json()
@@ -638,6 +617,5 @@
         if obj:
             # Must process list recursively even though it may be slow
             return [clean_to_json_compatible(v, **kwargs) for v in obj]
->>>>>>> cb54f889
 
     return obj