--- conflicted
+++ resolved
@@ -28,7 +28,6 @@
 Undefined = object()
 
 
-<<<<<<< HEAD
 def _str_to_dict_path_full(key_path_str):
     """
     Convert a key path string into a tuple of key path elements and also
@@ -186,7 +185,8 @@
             e.args = (arg,)
             return e
     return None
-=======
+
+
 def _combine_dicts(dicts):
     all_args = dict()
     for d in dicts:
@@ -316,7 +316,6 @@
     Any named function parameters that can be passed to 'add_shape',
     except for x0, x1, y0, y1 or type."""
     return docstr
->>>>>>> d1541713
 
 
 class BaseFigure(object):
