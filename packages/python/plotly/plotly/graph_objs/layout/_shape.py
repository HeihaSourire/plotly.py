from plotly.basedatatypes import BaseLayoutHierarchyType as _BaseLayoutHierarchyType
import copy as _copy


class Shape(_BaseLayoutHierarchyType):

    # class properties
    # --------------------
    _parent_path_str = "layout"
    _path_str = "layout.shape"
    _valid_props = {
        "editable",
        "fillcolor",
        "fillrule",
        "layer",
        "line",
        "name",
        "opacity",
        "path",
        "templateitemname",
        "type",
        "visible",
        "x0",
        "x1",
        "xanchor",
        "xref",
        "xsizemode",
        "y0",
        "y1",
        "yanchor",
        "yref",
        "ysizemode",
    }

    # editable
    # --------
    @property
    def editable(self):
        """
        Determines whether the shape could be activated for edit or
        not. Has no effect when the older editable shapes mode is
        enabled via `config.editable` or `config.edits.shapePosition`.

        The 'editable' property must be specified as a bool
        (either True, or False)

        Returns
        -------
        bool
        """
        return self["editable"]

    @editable.setter
    def editable(self, val):
        self["editable"] = val

    # fillcolor
    # ---------
    @property
    def fillcolor(self):
        """
        Sets the color filling the shape's interior. Only applies to
        closed shapes.

        The 'fillcolor' property is a color and may be specified as:
          - A hex string (e.g. '#ff0000')
          - An rgb/rgba string (e.g. 'rgb(255,0,0)')
          - An hsl/hsla string (e.g. 'hsl(0,100%,50%)')
          - An hsv/hsva string (e.g. 'hsv(0,100%,100%)')
          - A named CSS color:
                aliceblue, antiquewhite, aqua, aquamarine, azure,
                beige, bisque, black, blanchedalmond, blue,
                blueviolet, brown, burlywood, cadetblue,
                chartreuse, chocolate, coral, cornflowerblue,
                cornsilk, crimson, cyan, darkblue, darkcyan,
                darkgoldenrod, darkgray, darkgrey, darkgreen,
                darkkhaki, darkmagenta, darkolivegreen, darkorange,
                darkorchid, darkred, darksalmon, darkseagreen,
                darkslateblue, darkslategray, darkslategrey,
                darkturquoise, darkviolet, deeppink, deepskyblue,
                dimgray, dimgrey, dodgerblue, firebrick,
                floralwhite, forestgreen, fuchsia, gainsboro,
                ghostwhite, gold, goldenrod, gray, grey, green,
                greenyellow, honeydew, hotpink, indianred, indigo,
                ivory, khaki, lavender, lavenderblush, lawngreen,
                lemonchiffon, lightblue, lightcoral, lightcyan,
                lightgoldenrodyellow, lightgray, lightgrey,
                lightgreen, lightpink, lightsalmon, lightseagreen,
                lightskyblue, lightslategray, lightslategrey,
                lightsteelblue, lightyellow, lime, limegreen,
                linen, magenta, maroon, mediumaquamarine,
                mediumblue, mediumorchid, mediumpurple,
                mediumseagreen, mediumslateblue, mediumspringgreen,
                mediumturquoise, mediumvioletred, midnightblue,
                mintcream, mistyrose, moccasin, navajowhite, navy,
                oldlace, olive, olivedrab, orange, orangered,
                orchid, palegoldenrod, palegreen, paleturquoise,
                palevioletred, papayawhip, peachpuff, peru, pink,
                plum, powderblue, purple, red, rosybrown,
                royalblue, rebeccapurple, saddlebrown, salmon,
                sandybrown, seagreen, seashell, sienna, silver,
                skyblue, slateblue, slategray, slategrey, snow,
                springgreen, steelblue, tan, teal, thistle, tomato,
                turquoise, violet, wheat, white, whitesmoke,
                yellow, yellowgreen

        Returns
        -------
        str
        """
        return self["fillcolor"]

    @fillcolor.setter
    def fillcolor(self, val):
        self["fillcolor"] = val

    # fillrule
    # --------
    @property
    def fillrule(self):
        """
        Determines which regions of complex paths constitute the
        interior. For more info please visit
        https://developer.mozilla.org/en-
        US/docs/Web/SVG/Attribute/fill-rule

        The 'fillrule' property is an enumeration that may be specified as:
          - One of the following enumeration values:
                ['evenodd', 'nonzero']

        Returns
        -------
        Any
        """
        return self["fillrule"]

    @fillrule.setter
    def fillrule(self, val):
        self["fillrule"] = val

    # layer
    # -----
    @property
    def layer(self):
        """
        Specifies whether shapes are drawn below or above traces.

        The 'layer' property is an enumeration that may be specified as:
          - One of the following enumeration values:
                ['below', 'above']

        Returns
        -------
        Any
        """
        return self["layer"]

    @layer.setter
    def layer(self, val):
        self["layer"] = val

    # line
    # ----
    @property
    def line(self):
        """
        The 'line' property is an instance of Line
        that may be specified as:
          - An instance of :class:`plotly.graph_objs.layout.shape.Line`
          - A dict of string/value properties that will be passed
            to the Line constructor

            Supported dict properties:

                color
                    Sets the line color.
                dash
                    Sets the dash style of lines. Set to a dash
                    type string ("solid", "dot", "dash",
                    "longdash", "dashdot", or "longdashdot") or a
                    dash length list in px (eg "5px,10px,2px,2px").
                width
                    Sets the line width (in px).

        Returns
        -------
        plotly.graph_objs.layout.shape.Line
        """
        return self["line"]

    @line.setter
    def line(self, val):
        self["line"] = val

    # name
    # ----
    @property
    def name(self):
        """
        When used in a template, named items are created in the output
        figure in addition to any items the figure already has in this
        array. You can modify these items in the output figure by
        making your own item with `templateitemname` matching this
        `name` alongside your modifications (including `visible: false`
        or `enabled: false` to hide it). Has no effect outside of a
        template.

        The 'name' property is a string and must be specified as:
          - A string
          - A number that will be converted to a string

        Returns
        -------
        str
        """
        return self["name"]

    @name.setter
    def name(self, val):
        self["name"] = val

    # opacity
    # -------
    @property
    def opacity(self):
        """
        Sets the opacity of the shape.

        The 'opacity' property is a number and may be specified as:
          - An int or float in the interval [0, 1]

        Returns
        -------
        int|float
        """
        return self["opacity"]

    @opacity.setter
    def opacity(self, val):
        self["opacity"] = val

    # path
    # ----
    @property
    def path(self):
        """
        For `type` "path" - a valid SVG path with the pixel values
        replaced by data values in `xsizemode`/`ysizemode` being
        "scaled" and taken unmodified as pixels relative to `xanchor`
        and `yanchor` in case of "pixel" size mode. There are a few
        restrictions / quirks only absolute instructions, not relative.
        So the allowed segments are: M, L, H, V, Q, C, T, S, and Z arcs
        (A) are not allowed because radius rx and ry are relative. In
        the future we could consider supporting relative commands, but
        we would have to decide on how to handle date and log axes.
        Note that even as is, Q and C Bezier paths that are smooth on
        linear axes may not be smooth on log, and vice versa. no
        chained "polybezier" commands - specify the segment type for
        each one. On category axes, values are numbers scaled to the
        serial numbers of categories because using the categories
        themselves there would be no way to describe fractional
        positions On data axes: because space and T are both normal
        components of path strings, we can't use either to separate
        date from time parts. Therefore we'll use underscore for this
        purpose: 2015-02-21_13:45:56.789

        The 'path' property is a string and must be specified as:
          - A string
          - A number that will be converted to a string

        Returns
        -------
        str
        """
        return self["path"]

    @path.setter
    def path(self, val):
        self["path"] = val

    # templateitemname
    # ----------------
    @property
    def templateitemname(self):
        """
        Used to refer to a named item in this array in the template.
        Named items from the template will be created even without a
        matching item in the input figure, but you can modify one by
        making an item with `templateitemname` matching its `name`,
        alongside your modifications (including `visible: false` or
        `enabled: false` to hide it). If there is no template or no
        matching item, this item will be hidden unless you explicitly
        show it with `visible: true`.

        The 'templateitemname' property is a string and must be specified as:
          - A string
          - A number that will be converted to a string

        Returns
        -------
        str
        """
        return self["templateitemname"]

    @templateitemname.setter
    def templateitemname(self, val):
        self["templateitemname"] = val

    # type
    # ----
    @property
    def type(self):
        """
        Specifies the shape type to be drawn. If "line", a line is
        drawn from (`x0`,`y0`) to (`x1`,`y1`) with respect to the axes'
        sizing mode. If "circle", a circle is drawn from
        ((`x0`+`x1`)/2, (`y0`+`y1`)/2)) with radius (|(`x0`+`x1`)/2 -
        `x0`|, |(`y0`+`y1`)/2 -`y0`)|) with respect to the axes' sizing
        mode. If "rect", a rectangle is drawn linking (`x0`,`y0`),
        (`x1`,`y0`), (`x1`,`y1`), (`x0`,`y1`), (`x0`,`y0`) with respect
        to the axes' sizing mode. If "path", draw a custom SVG path
        using `path`. with respect to the axes' sizing mode.

        The 'type' property is an enumeration that may be specified as:
          - One of the following enumeration values:
                ['circle', 'rect', 'path', 'line']

        Returns
        -------
        Any
        """
        return self["type"]

    @type.setter
    def type(self, val):
        self["type"] = val

    # visible
    # -------
    @property
    def visible(self):
        """
        Determines whether or not this shape is visible.

        The 'visible' property must be specified as a bool
        (either True, or False)

        Returns
        -------
        bool
        """
        return self["visible"]

    @visible.setter
    def visible(self, val):
        self["visible"] = val

    # x0
    # --
    @property
    def x0(self):
        """
        Sets the shape's starting x position. See `type` and
        `xsizemode` for more info.

        The 'x0' property accepts values of any type

        Returns
        -------
        Any
        """
        return self["x0"]

    @x0.setter
    def x0(self, val):
        self["x0"] = val

    # x1
    # --
    @property
    def x1(self):
        """
        Sets the shape's end x position. See `type` and `xsizemode` for
        more info.

        The 'x1' property accepts values of any type

        Returns
        -------
        Any
        """
        return self["x1"]

    @x1.setter
    def x1(self, val):
        self["x1"] = val

    # xanchor
    # -------
    @property
    def xanchor(self):
        """
        Only relevant in conjunction with `xsizemode` set to "pixel".
        Specifies the anchor point on the x axis to which `x0`, `x1`
        and x coordinates within `path` are relative to. E.g. useful to
        attach a pixel sized shape to a certain data value. No effect
        when `xsizemode` not set to "pixel".

        The 'xanchor' property accepts values of any type

        Returns
        -------
        Any
        """
        return self["xanchor"]

    @xanchor.setter
    def xanchor(self, val):
        self["xanchor"] = val

    # xref
    # ----
    @property
    def xref(self):
        """
<<<<<<< HEAD
        Sets the shape's x coordinate axis. If set to an x axis id
        (e.g. "x" or "x2"), the `x` position refers to an x coordinate.
        If set to "paper", the `x` position refers to the distance from
        the left side of the plotting area in normalized coordinates
        where 0 (1) corresponds to the left (right) side. If the axis
        `type` is "log", then you must take the log of your desired
        range. If the axis `type` is "date", then you must convert the
        date to unix time in milliseconds.

=======
        Sets the shape's x coordinate axis. If set to a x axis id (e.g.
        "x" or "x2"), the `x` position refers to a x coordinate. If set
        to "paper", the `x` position refers to the distance from the
        left of the plotting area in normalized coordinates where 0 (1)
        corresponds to the left (right). If set to a x axis ID followed
        by "domain" (separated by a space), the position behaves like
        for "paper", but refers to the distance in fractions of the
        domain length from the left of the domain of that axis: e.g.,
        *x2 domain* refers to the domain of the second x  axis and a x
        position of 0.5 refers to the point between the left and the
        right of the domain of the second x axis. If the axis `type` is
        "log", then you must take the log of your desired range. If the
        axis `type` is "date", then you must convert the date to unix
        time in milliseconds.
    
>>>>>>> 54efc64c
        The 'xref' property is an enumeration that may be specified as:
          - One of the following enumeration values:
                ['paper']
          - A string that matches one of the following regular expressions:
                ['^x([2-9]|[1-9][0-9]+)?( domain)?$']

        Returns
        -------
        Any
        """
        return self["xref"]

    @xref.setter
    def xref(self, val):
        self["xref"] = val

    # xsizemode
    # ---------
    @property
    def xsizemode(self):
        """
        Sets the shapes's sizing mode along the x axis. If set to
        "scaled", `x0`, `x1` and x coordinates within `path` refer to
        data values on the x axis or a fraction of the plot area's
        width (`xref` set to "paper"). If set to "pixel", `xanchor`
        specifies the x position in terms of data or plot fraction but
        `x0`, `x1` and x coordinates within `path` are pixels relative
        to `xanchor`. This way, the shape can have a fixed width while
        maintaining a position relative to data or plot fraction.

        The 'xsizemode' property is an enumeration that may be specified as:
          - One of the following enumeration values:
                ['scaled', 'pixel']

        Returns
        -------
        Any
        """
        return self["xsizemode"]

    @xsizemode.setter
    def xsizemode(self, val):
        self["xsizemode"] = val

    # y0
    # --
    @property
    def y0(self):
        """
        Sets the shape's starting y position. See `type` and
        `ysizemode` for more info.

        The 'y0' property accepts values of any type

        Returns
        -------
        Any
        """
        return self["y0"]

    @y0.setter
    def y0(self, val):
        self["y0"] = val

    # y1
    # --
    @property
    def y1(self):
        """
        Sets the shape's end y position. See `type` and `ysizemode` for
        more info.

        The 'y1' property accepts values of any type

        Returns
        -------
        Any
        """
        return self["y1"]

    @y1.setter
    def y1(self, val):
        self["y1"] = val

    # yanchor
    # -------
    @property
    def yanchor(self):
        """
        Only relevant in conjunction with `ysizemode` set to "pixel".
        Specifies the anchor point on the y axis to which `y0`, `y1`
        and y coordinates within `path` are relative to. E.g. useful to
        attach a pixel sized shape to a certain data value. No effect
        when `ysizemode` not set to "pixel".

        The 'yanchor' property accepts values of any type

        Returns
        -------
        Any
        """
        return self["yanchor"]

    @yanchor.setter
    def yanchor(self, val):
        self["yanchor"] = val

    # yref
    # ----
    @property
    def yref(self):
        """
        Sets the annotation's y coordinate axis. If set to a y axis id
        (e.g. "y" or "y2"), the `y` position refers to a y coordinate.
        If set to "paper", the `y` position refers to the distance from
        the bottom of the plotting area in normalized coordinates where
<<<<<<< HEAD
        0 (1) corresponds to the bottom (top).

=======
        0 (1) corresponds to the bottom (top). If set to a y axis ID
        followed by "domain" (separated by a space), the position
        behaves like for "paper", but refers to the distance in
        fractions of the domain length from the bottom of the domain of
        that axis: e.g., *y2 domain* refers to the domain of the second
        y  axis and a y position of 0.5 refers to the point between the
        bottom and the top of the domain of the second y axis.
    
>>>>>>> 54efc64c
        The 'yref' property is an enumeration that may be specified as:
          - One of the following enumeration values:
                ['paper']
          - A string that matches one of the following regular expressions:
                ['^y([2-9]|[1-9][0-9]+)?( domain)?$']

        Returns
        -------
        Any
        """
        return self["yref"]

    @yref.setter
    def yref(self, val):
        self["yref"] = val

    # ysizemode
    # ---------
    @property
    def ysizemode(self):
        """
        Sets the shapes's sizing mode along the y axis. If set to
        "scaled", `y0`, `y1` and y coordinates within `path` refer to
        data values on the y axis or a fraction of the plot area's
        height (`yref` set to "paper"). If set to "pixel", `yanchor`
        specifies the y position in terms of data or plot fraction but
        `y0`, `y1` and y coordinates within `path` are pixels relative
        to `yanchor`. This way, the shape can have a fixed height while
        maintaining a position relative to data or plot fraction.

        The 'ysizemode' property is an enumeration that may be specified as:
          - One of the following enumeration values:
                ['scaled', 'pixel']

        Returns
        -------
        Any
        """
        return self["ysizemode"]

    @ysizemode.setter
    def ysizemode(self, val):
        self["ysizemode"] = val

    # Self properties description
    # ---------------------------
    @property
    def _prop_descriptions(self):
        return """\
        editable
            Determines whether the shape could be activated for
            edit or not. Has no effect when the older editable
            shapes mode is enabled via `config.editable` or
            `config.edits.shapePosition`.
        fillcolor
            Sets the color filling the shape's interior. Only
            applies to closed shapes.
        fillrule
            Determines which regions of complex paths constitute
            the interior. For more info please visit
            https://developer.mozilla.org/en-
            US/docs/Web/SVG/Attribute/fill-rule
        layer
            Specifies whether shapes are drawn below or above
            traces.
        line
            :class:`plotly.graph_objects.layout.shape.Line`
            instance or dict with compatible properties
        name
            When used in a template, named items are created in the
            output figure in addition to any items the figure
            already has in this array. You can modify these items
            in the output figure by making your own item with
            `templateitemname` matching this `name` alongside your
            modifications (including `visible: false` or `enabled:
            false` to hide it). Has no effect outside of a
            template.
        opacity
            Sets the opacity of the shape.
        path
            For `type` "path" - a valid SVG path with the pixel
            values replaced by data values in
            `xsizemode`/`ysizemode` being "scaled" and taken
            unmodified as pixels relative to `xanchor` and
            `yanchor` in case of "pixel" size mode. There are a few
            restrictions / quirks only absolute instructions, not
            relative. So the allowed segments are: M, L, H, V, Q,
            C, T, S, and Z arcs (A) are not allowed because radius
            rx and ry are relative. In the future we could consider
            supporting relative commands, but we would have to
            decide on how to handle date and log axes. Note that
            even as is, Q and C Bezier paths that are smooth on
            linear axes may not be smooth on log, and vice versa.
            no chained "polybezier" commands - specify the segment
            type for each one. On category axes, values are numbers
            scaled to the serial numbers of categories because
            using the categories themselves there would be no way
            to describe fractional positions On data axes: because
            space and T are both normal components of path strings,
            we can't use either to separate date from time parts.
            Therefore we'll use underscore for this purpose:
            2015-02-21_13:45:56.789
        templateitemname
            Used to refer to a named item in this array in the
            template. Named items from the template will be created
            even without a matching item in the input figure, but
            you can modify one by making an item with
            `templateitemname` matching its `name`, alongside your
            modifications (including `visible: false` or `enabled:
            false` to hide it). If there is no template or no
            matching item, this item will be hidden unless you
            explicitly show it with `visible: true`.
        type
            Specifies the shape type to be drawn. If "line", a line
            is drawn from (`x0`,`y0`) to (`x1`,`y1`) with respect
            to the axes' sizing mode. If "circle", a circle is
            drawn from ((`x0`+`x1`)/2, (`y0`+`y1`)/2)) with radius
            (|(`x0`+`x1`)/2 - `x0`|, |(`y0`+`y1`)/2 -`y0`)|) with
            respect to the axes' sizing mode. If "rect", a
            rectangle is drawn linking (`x0`,`y0`), (`x1`,`y0`),
            (`x1`,`y1`), (`x0`,`y1`), (`x0`,`y0`) with respect to
            the axes' sizing mode. If "path", draw a custom SVG
            path using `path`. with respect to the axes' sizing
            mode.
        visible
            Determines whether or not this shape is visible.
        x0
            Sets the shape's starting x position. See `type` and
            `xsizemode` for more info.
        x1
            Sets the shape's end x position. See `type` and
            `xsizemode` for more info.
        xanchor
            Only relevant in conjunction with `xsizemode` set to
            "pixel". Specifies the anchor point on the x axis to
            which `x0`, `x1` and x coordinates within `path` are
            relative to. E.g. useful to attach a pixel sized shape
            to a certain data value. No effect when `xsizemode` not
            set to "pixel".
        xref
            Sets the shape's x coordinate axis. If set to a x axis
            id (e.g. "x" or "x2"), the `x` position refers to a x
            coordinate. If set to "paper", the `x` position refers
            to the distance from the left of the plotting area in
            normalized coordinates where 0 (1) corresponds to the
            left (right). If set to a x axis ID followed by
            "domain" (separated by a space), the position behaves
            like for "paper", but refers to the distance in
            fractions of the domain length from the left of the
            domain of that axis: e.g., *x2 domain* refers to the
            domain of the second x  axis and a x position of 0.5
            refers to the point between the left and the right of
            the domain of the second x axis. If the axis `type` is
            "log", then you must take the log of your desired
            range. If the axis `type` is "date", then you must
            convert the date to unix time in milliseconds.
        xsizemode
            Sets the shapes's sizing mode along the x axis. If set
            to "scaled", `x0`, `x1` and x coordinates within `path`
            refer to data values on the x axis or a fraction of the
            plot area's width (`xref` set to "paper"). If set to
            "pixel", `xanchor` specifies the x position in terms of
            data or plot fraction but `x0`, `x1` and x coordinates
            within `path` are pixels relative to `xanchor`. This
            way, the shape can have a fixed width while maintaining
            a position relative to data or plot fraction.
        y0
            Sets the shape's starting y position. See `type` and
            `ysizemode` for more info.
        y1
            Sets the shape's end y position. See `type` and
            `ysizemode` for more info.
        yanchor
            Only relevant in conjunction with `ysizemode` set to
            "pixel". Specifies the anchor point on the y axis to
            which `y0`, `y1` and y coordinates within `path` are
            relative to. E.g. useful to attach a pixel sized shape
            to a certain data value. No effect when `ysizemode` not
            set to "pixel".
        yref
            Sets the annotation's y coordinate axis. If set to a y
            axis id (e.g. "y" or "y2"), the `y` position refers to
            a y coordinate. If set to "paper", the `y` position
            refers to the distance from the bottom of the plotting
            area in normalized coordinates where 0 (1) corresponds
            to the bottom (top). If set to a y axis ID followed by
            "domain" (separated by a space), the position behaves
            like for "paper", but refers to the distance in
            fractions of the domain length from the bottom of the
            domain of that axis: e.g., *y2 domain* refers to the
            domain of the second y  axis and a y position of 0.5
            refers to the point between the bottom and the top of
            the domain of the second y axis.
        ysizemode
            Sets the shapes's sizing mode along the y axis. If set
            to "scaled", `y0`, `y1` and y coordinates within `path`
            refer to data values on the y axis or a fraction of the
            plot area's height (`yref` set to "paper"). If set to
            "pixel", `yanchor` specifies the y position in terms of
            data or plot fraction but `y0`, `y1` and y coordinates
            within `path` are pixels relative to `yanchor`. This
            way, the shape can have a fixed height while
            maintaining a position relative to data or plot
            fraction.
        """

    def __init__(
        self,
        arg=None,
        editable=None,
        fillcolor=None,
        fillrule=None,
        layer=None,
        line=None,
        name=None,
        opacity=None,
        path=None,
        templateitemname=None,
        type=None,
        visible=None,
        x0=None,
        x1=None,
        xanchor=None,
        xref=None,
        xsizemode=None,
        y0=None,
        y1=None,
        yanchor=None,
        yref=None,
        ysizemode=None,
        **kwargs
    ):
        """
        Construct a new Shape object

        Parameters
        ----------
        arg
            dict of properties compatible with this constructor or
            an instance of :class:`plotly.graph_objs.layout.Shape`
        editable
            Determines whether the shape could be activated for
            edit or not. Has no effect when the older editable
            shapes mode is enabled via `config.editable` or
            `config.edits.shapePosition`.
        fillcolor
            Sets the color filling the shape's interior. Only
            applies to closed shapes.
        fillrule
            Determines which regions of complex paths constitute
            the interior. For more info please visit
            https://developer.mozilla.org/en-
            US/docs/Web/SVG/Attribute/fill-rule
        layer
            Specifies whether shapes are drawn below or above
            traces.
        line
            :class:`plotly.graph_objects.layout.shape.Line`
            instance or dict with compatible properties
        name
            When used in a template, named items are created in the
            output figure in addition to any items the figure
            already has in this array. You can modify these items
            in the output figure by making your own item with
            `templateitemname` matching this `name` alongside your
            modifications (including `visible: false` or `enabled:
            false` to hide it). Has no effect outside of a
            template.
        opacity
            Sets the opacity of the shape.
        path
            For `type` "path" - a valid SVG path with the pixel
            values replaced by data values in
            `xsizemode`/`ysizemode` being "scaled" and taken
            unmodified as pixels relative to `xanchor` and
            `yanchor` in case of "pixel" size mode. There are a few
            restrictions / quirks only absolute instructions, not
            relative. So the allowed segments are: M, L, H, V, Q,
            C, T, S, and Z arcs (A) are not allowed because radius
            rx and ry are relative. In the future we could consider
            supporting relative commands, but we would have to
            decide on how to handle date and log axes. Note that
            even as is, Q and C Bezier paths that are smooth on
            linear axes may not be smooth on log, and vice versa.
            no chained "polybezier" commands - specify the segment
            type for each one. On category axes, values are numbers
            scaled to the serial numbers of categories because
            using the categories themselves there would be no way
            to describe fractional positions On data axes: because
            space and T are both normal components of path strings,
            we can't use either to separate date from time parts.
            Therefore we'll use underscore for this purpose:
            2015-02-21_13:45:56.789
        templateitemname
            Used to refer to a named item in this array in the
            template. Named items from the template will be created
            even without a matching item in the input figure, but
            you can modify one by making an item with
            `templateitemname` matching its `name`, alongside your
            modifications (including `visible: false` or `enabled:
            false` to hide it). If there is no template or no
            matching item, this item will be hidden unless you
            explicitly show it with `visible: true`.
        type
            Specifies the shape type to be drawn. If "line", a line
            is drawn from (`x0`,`y0`) to (`x1`,`y1`) with respect
            to the axes' sizing mode. If "circle", a circle is
            drawn from ((`x0`+`x1`)/2, (`y0`+`y1`)/2)) with radius
            (|(`x0`+`x1`)/2 - `x0`|, |(`y0`+`y1`)/2 -`y0`)|) with
            respect to the axes' sizing mode. If "rect", a
            rectangle is drawn linking (`x0`,`y0`), (`x1`,`y0`),
            (`x1`,`y1`), (`x0`,`y1`), (`x0`,`y0`) with respect to
            the axes' sizing mode. If "path", draw a custom SVG
            path using `path`. with respect to the axes' sizing
            mode.
        visible
            Determines whether or not this shape is visible.
        x0
            Sets the shape's starting x position. See `type` and
            `xsizemode` for more info.
        x1
            Sets the shape's end x position. See `type` and
            `xsizemode` for more info.
        xanchor
            Only relevant in conjunction with `xsizemode` set to
            "pixel". Specifies the anchor point on the x axis to
            which `x0`, `x1` and x coordinates within `path` are
            relative to. E.g. useful to attach a pixel sized shape
            to a certain data value. No effect when `xsizemode` not
            set to "pixel".
        xref
            Sets the shape's x coordinate axis. If set to a x axis
            id (e.g. "x" or "x2"), the `x` position refers to a x
            coordinate. If set to "paper", the `x` position refers
            to the distance from the left of the plotting area in
            normalized coordinates where 0 (1) corresponds to the
            left (right). If set to a x axis ID followed by
            "domain" (separated by a space), the position behaves
            like for "paper", but refers to the distance in
            fractions of the domain length from the left of the
            domain of that axis: e.g., *x2 domain* refers to the
            domain of the second x  axis and a x position of 0.5
            refers to the point between the left and the right of
            the domain of the second x axis. If the axis `type` is
            "log", then you must take the log of your desired
            range. If the axis `type` is "date", then you must
            convert the date to unix time in milliseconds.
        xsizemode
            Sets the shapes's sizing mode along the x axis. If set
            to "scaled", `x0`, `x1` and x coordinates within `path`
            refer to data values on the x axis or a fraction of the
            plot area's width (`xref` set to "paper"). If set to
            "pixel", `xanchor` specifies the x position in terms of
            data or plot fraction but `x0`, `x1` and x coordinates
            within `path` are pixels relative to `xanchor`. This
            way, the shape can have a fixed width while maintaining
            a position relative to data or plot fraction.
        y0
            Sets the shape's starting y position. See `type` and
            `ysizemode` for more info.
        y1
            Sets the shape's end y position. See `type` and
            `ysizemode` for more info.
        yanchor
            Only relevant in conjunction with `ysizemode` set to
            "pixel". Specifies the anchor point on the y axis to
            which `y0`, `y1` and y coordinates within `path` are
            relative to. E.g. useful to attach a pixel sized shape
            to a certain data value. No effect when `ysizemode` not
            set to "pixel".
        yref
            Sets the annotation's y coordinate axis. If set to a y
            axis id (e.g. "y" or "y2"), the `y` position refers to
            a y coordinate. If set to "paper", the `y` position
            refers to the distance from the bottom of the plotting
            area in normalized coordinates where 0 (1) corresponds
            to the bottom (top). If set to a y axis ID followed by
            "domain" (separated by a space), the position behaves
            like for "paper", but refers to the distance in
            fractions of the domain length from the bottom of the
            domain of that axis: e.g., *y2 domain* refers to the
            domain of the second y  axis and a y position of 0.5
            refers to the point between the bottom and the top of
            the domain of the second y axis.
        ysizemode
            Sets the shapes's sizing mode along the y axis. If set
            to "scaled", `y0`, `y1` and y coordinates within `path`
            refer to data values on the y axis or a fraction of the
            plot area's height (`yref` set to "paper"). If set to
            "pixel", `yanchor` specifies the y position in terms of
            data or plot fraction but `y0`, `y1` and y coordinates
            within `path` are pixels relative to `yanchor`. This
            way, the shape can have a fixed height while
            maintaining a position relative to data or plot
            fraction.

        Returns
        -------
        Shape
        """
        super(Shape, self).__init__("shapes")

        if "_parent" in kwargs:
            self._parent = kwargs["_parent"]
            return

        # Validate arg
        # ------------
        if arg is None:
            arg = {}
        elif isinstance(arg, self.__class__):
            arg = arg.to_plotly_json()
        elif isinstance(arg, dict):
            arg = _copy.copy(arg)
        else:
            raise ValueError(
                """\
The first argument to the plotly.graph_objs.layout.Shape 
constructor must be a dict or 
an instance of :class:`plotly.graph_objs.layout.Shape`"""
            )

        # Handle skip_invalid
        # -------------------
        self._skip_invalid = kwargs.pop("skip_invalid", False)
        self._validate = kwargs.pop("_validate", True)

        # Populate data dict with properties
        # ----------------------------------
        _v = arg.pop("editable", None)
        _v = editable if editable is not None else _v
        if _v is not None:
            self["editable"] = _v
        _v = arg.pop("fillcolor", None)
        _v = fillcolor if fillcolor is not None else _v
        if _v is not None:
            self["fillcolor"] = _v
        _v = arg.pop("fillrule", None)
        _v = fillrule if fillrule is not None else _v
        if _v is not None:
            self["fillrule"] = _v
        _v = arg.pop("layer", None)
        _v = layer if layer is not None else _v
        if _v is not None:
            self["layer"] = _v
        _v = arg.pop("line", None)
        _v = line if line is not None else _v
        if _v is not None:
            self["line"] = _v
        _v = arg.pop("name", None)
        _v = name if name is not None else _v
        if _v is not None:
            self["name"] = _v
        _v = arg.pop("opacity", None)
        _v = opacity if opacity is not None else _v
        if _v is not None:
            self["opacity"] = _v
        _v = arg.pop("path", None)
        _v = path if path is not None else _v
        if _v is not None:
            self["path"] = _v
        _v = arg.pop("templateitemname", None)
        _v = templateitemname if templateitemname is not None else _v
        if _v is not None:
            self["templateitemname"] = _v
        _v = arg.pop("type", None)
        _v = type if type is not None else _v
        if _v is not None:
            self["type"] = _v
        _v = arg.pop("visible", None)
        _v = visible if visible is not None else _v
        if _v is not None:
            self["visible"] = _v
        _v = arg.pop("x0", None)
        _v = x0 if x0 is not None else _v
        if _v is not None:
            self["x0"] = _v
        _v = arg.pop("x1", None)
        _v = x1 if x1 is not None else _v
        if _v is not None:
            self["x1"] = _v
        _v = arg.pop("xanchor", None)
        _v = xanchor if xanchor is not None else _v
        if _v is not None:
            self["xanchor"] = _v
        _v = arg.pop("xref", None)
        _v = xref if xref is not None else _v
        if _v is not None:
            self["xref"] = _v
        _v = arg.pop("xsizemode", None)
        _v = xsizemode if xsizemode is not None else _v
        if _v is not None:
            self["xsizemode"] = _v
        _v = arg.pop("y0", None)
        _v = y0 if y0 is not None else _v
        if _v is not None:
            self["y0"] = _v
        _v = arg.pop("y1", None)
        _v = y1 if y1 is not None else _v
        if _v is not None:
            self["y1"] = _v
        _v = arg.pop("yanchor", None)
        _v = yanchor if yanchor is not None else _v
        if _v is not None:
            self["yanchor"] = _v
        _v = arg.pop("yref", None)
        _v = yref if yref is not None else _v
        if _v is not None:
            self["yref"] = _v
        _v = arg.pop("ysizemode", None)
        _v = ysizemode if ysizemode is not None else _v
        if _v is not None:
            self["ysizemode"] = _v

        # Process unknown kwargs
        # ----------------------
        self._process_kwargs(**dict(arg, **kwargs))

        # Reset skip_invalid
        # ------------------
        self._skip_invalid = False<|MERGE_RESOLUTION|>--- conflicted
+++ resolved
@@ -423,17 +423,6 @@
     @property
     def xref(self):
         """
-<<<<<<< HEAD
-        Sets the shape's x coordinate axis. If set to an x axis id
-        (e.g. "x" or "x2"), the `x` position refers to an x coordinate.
-        If set to "paper", the `x` position refers to the distance from
-        the left side of the plotting area in normalized coordinates
-        where 0 (1) corresponds to the left (right) side. If the axis
-        `type` is "log", then you must take the log of your desired
-        range. If the axis `type` is "date", then you must convert the
-        date to unix time in milliseconds.
-
-=======
         Sets the shape's x coordinate axis. If set to a x axis id (e.g.
         "x" or "x2"), the `x` position refers to a x coordinate. If set
         to "paper", the `x` position refers to the distance from the
@@ -448,8 +437,7 @@
         "log", then you must take the log of your desired range. If the
         axis `type` is "date", then you must convert the date to unix
         time in milliseconds.
-    
->>>>>>> 54efc64c
+
         The 'xref' property is an enumeration that may be specified as:
           - One of the following enumeration values:
                 ['paper']
@@ -566,10 +554,6 @@
         (e.g. "y" or "y2"), the `y` position refers to a y coordinate.
         If set to "paper", the `y` position refers to the distance from
         the bottom of the plotting area in normalized coordinates where
-<<<<<<< HEAD
-        0 (1) corresponds to the bottom (top).
-
-=======
         0 (1) corresponds to the bottom (top). If set to a y axis ID
         followed by "domain" (separated by a space), the position
         behaves like for "paper", but refers to the distance in
@@ -577,8 +561,7 @@
         that axis: e.g., *y2 domain* refers to the domain of the second
         y  axis and a y position of 0.5 refers to the point between the
         bottom and the top of the domain of the second y axis.
-    
->>>>>>> 54efc64c
+
         The 'yref' property is an enumeration that may be specified as:
           - One of the following enumeration values:
                 ['paper']
@@ -996,8 +979,8 @@
         else:
             raise ValueError(
                 """\
-The first argument to the plotly.graph_objs.layout.Shape 
-constructor must be a dict or 
+The first argument to the plotly.graph_objs.layout.Shape
+constructor must be a dict or
 an instance of :class:`plotly.graph_objs.layout.Shape`"""
             )
 
