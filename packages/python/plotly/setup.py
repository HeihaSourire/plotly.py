import os
import sys
import platform
import json

from setuptools import setup, Command
from setuptools.command.egg_info import egg_info
from subprocess import check_call
from distutils import log

# ensure the current directory is on sys.path; so versioneer can be imported
# when pip uses PEP 517/518 build rules.
# https://github.com/python-versioneer/python-versioneer/issues/193
sys.path.append(os.path.dirname(__file__))

import versioneer


here = os.path.dirname(os.path.abspath(__file__))
project_root = os.path.dirname(os.path.dirname(os.path.dirname(here)))
node_root = os.path.join(project_root, "packages", "javascript", "plotlywidget")
is_repo = os.path.exists(os.path.join(project_root, ".git"))

npm_path = os.pathsep.join(
    [
        os.path.join(node_root, "node_modules", ".bin"),
        os.environ.get("PATH", os.defpath),
    ]
)

labstatic = "plotlywidget/labextension/static"
if not os.path.exists(labstatic):
    # Ensure the folder exists when we will look for files in it
    os.makedirs(labstatic)

if "--skip-npm" in sys.argv or os.environ.get("SKIP_NPM") is not None:
    print("Skipping npm install as requested.")
    skip_npm = True
    if "--skip-npm" in sys.argv:
        sys.argv.remove("--skip-npm")
else:
    skip_npm = False

# Load plotly.js version from js/package.json
def plotly_js_version():
    path = os.path.join(
        project_root, "packages", "javascript", "plotlywidget", "package.json"
    )
    with open(path, "rt") as f:
        package_json = json.load(f)
        version = package_json["dependencies"]["plotly.js"]
        version = version.replace("^", "")

    return version


def readme():
    with open(os.path.join(here, "README.md")) as f:
        return f.read()


def js_prerelease(command, strict=False):
    """decorator for building minified js/css prior to another command"""

    class DecoratedCommand(command):
        def run(self):
            jsdeps = self.distribution.get_command_obj("jsdeps")
            if not is_repo and all(os.path.exists(t) for t in jsdeps.targets):
                # sdist, nothing to do
                command.run(self)
                return

            try:
                self.distribution.run_command("jsdeps")
            except Exception as e:
                missing = [t for t in jsdeps.targets if not os.path.exists(t)]
                if strict or missing:
                    log.warn("rebuilding js and css failed")
                    if missing:
                        log.error("missing files: %s" % missing)
                    raise e
                else:
                    log.warn("rebuilding js and css failed (not a problem)")
                    log.warn(str(e))
            command.run(self)
            update_package_data(self.distribution)

    return DecoratedCommand


def update_package_data(distribution):
    """update package_data to catch changes during setup"""
    build_py = distribution.get_command_obj("build_py")

    # JS assets will not be present if we are skip npm build
    if not skip_npm:
        distribution.data_files.extend(
            [
                (
                    "share/jupyter/labextensions/plotlywidget",
                    ["plotlywidget/labextension/package.json",],
                ),
                (
                    "share/jupyter/labextensions/plotlywidget/static",
                    [os.path.join(labstatic, f) for f in os.listdir(labstatic)],
                ),
                (
                    "share/jupyter/nbextensions/plotlywidget",
                    [
                        "plotlywidget/nbextension/extension.js",
                        "plotlywidget/nbextension/index.js",
                        "plotlywidget/nbextension/index.js.LICENSE.txt",
                    ],
                ),
            ]
        )

    # re-init build_py options which load package_data
    build_py.finalize_options()


class NPM(Command):
    description = "install package.json dependencies using npm"

    user_options = []

    node_modules = os.path.join(node_root, "node_modules")

    targets = [
        os.path.join(here, "plotlywidget", "nbextension", "extension.js"),
        os.path.join(here, "plotlywidget", "nbextension", "index.js"),
        os.path.join(here, "plotlywidget", "labextension", "package.json"),
    ]

    def initialize_options(self):
        pass

    def finalize_options(self):
        pass

    def get_npm_name(self):
        npmName = "npm"
        if platform.system() == "Windows":
            npmName = "npm.cmd"

        return npmName

    def has_npm(self):
        npmName = self.get_npm_name()
        try:
            check_call([npmName, "--version"])
            return True
        except:
            return False

    def should_run_npm_install(self):
        package_json = os.path.join(node_root, "package.json")
        node_modules_exists = os.path.exists(self.node_modules)
        return self.has_npm()

    def run(self):
        if skip_npm:
            log.info("Skipping npm-installation")
            return

        has_npm = self.has_npm()
        if not has_npm:
            log.error(
                "`npm` unavailable.  If you're running this command using sudo, make sure `npm` is available to sudo"
            )

        env = os.environ.copy()
        env["PATH"] = npm_path

        if self.should_run_npm_install():
            log.info(
                "Installing build dependencies with npm.  This may take a while..."
            )
            npmName = self.get_npm_name()
            check_call(
                [npmName, "install"],
                cwd=node_root,
                stdout=sys.stdout,
                stderr=sys.stderr,
            )
            check_call(
                [npmName, "run", "build:prod"],
                cwd=node_root,
                stdout=sys.stdout,
                stderr=sys.stderr,
            )
            os.utime(self.node_modules, None)

        for t in self.targets:
            if not os.path.exists(t):
                msg = "Missing file: %s" % t
                if not has_npm:
                    msg += "\nnpm is required to build a development version of plotlywidget"
                raise ValueError(msg)

        # update package data in case this created new files
        update_package_data(self.distribution)


class CodegenCommand(Command):
    description = "Generate class hierarchy from Plotly JSON schema"
    user_options = []

    def initialize_options(self):
        pass

    def finalize_options(self):
        pass

    def run(self):
        if sys.version_info < (3, 6):
            raise ImportError("Code generation must be executed with Python >= 3.6")

        from codegen import perform_codegen

        perform_codegen()


def overwrite_schema(url):
    import requests

    req = requests.get(url)
    assert req.status_code == 200
    path = os.path.join(here, "codegen", "resources", "plot-schema.json")
    with open(path, "wb") as f:
        f.write(req.content)


def overwrite_bundle(url):
    import requests

    req = requests.get(url)
    assert req.status_code == 200
    path = os.path.join(here, "plotly", "package_data", "plotly.min.js")
    with open(path, "wb") as f:
        f.write(req.content)


def overwrite_plotlyjs_version_file(plotlyjs_version):
    path = os.path.join(here, "plotly", "offline", "_plotlyjs_version.py")
    with open(path, "w") as f:
        f.write(
            """\
# DO NOT EDIT
# This file is generated by the updatebundle setup.py command
__plotlyjs_version__ = "{plotlyjs_version}"
""".format(
                plotlyjs_version=plotlyjs_version
            )
        )


def overwrite_plotlywidget_version_file(version):
    path = os.path.join(here, "plotly", "_widget_version.py")
    with open(path, "w") as f:
        f.write(
            """\
# This file is generated by the updateplotlywidgetversion setup.py command
# for automated dev builds
#
# It is edited by hand prior to official releases
__frontend_version__ = "{version}"
""".format(
                version=version
            )
        )


def request_json(url):
    import requests

    req = requests.get(url)
    return json.loads(req.content.decode("utf-8"))


def get_latest_publish_build_info(repo, branch):

    url = (
        r"https://circleci.com/api/v1.1/project/github/"
        r"{repo}/tree/{branch}?limit=10000\&filter=completed"
    ).format(repo=repo, branch=branch)

    branch_jobs = request_json(url)

    # Get most recent successful publish build for branch
    builds = [
        j
        for j in branch_jobs
        if j.get("workflows", {}).get("job_name", None) == "publish-dist"
        and j.get("status", None) == "success"
    ]
    build = builds[0]

    # Extract build info
    return {p: build[p] for p in ["vcs_revision", "build_num", "committer_date"]}


def get_bundle_schema_urls(build_num):
    url = (
        "https://circleci.com/api/v1.1/project/github/"
        "plotly/plotly.js/{build_num}/artifacts"
    ).format(build_num=build_num)

    artifacts = request_json(url)

    # Find archive
    archives = [a for a in artifacts if a.get("path", None) == "plotly.js.tgz"]
    archive = archives[0]

    # Find bundle
    bundles = [a for a in artifacts if a.get("path", None) == "dist/plotly.min.js"]
    bundle = bundles[0]

    # Find schema
    schemas = [a for a in artifacts if a.get("path", None) == "dist/plot-schema.json"]
    schema = schemas[0]

    return archive["url"], bundle["url"], schema["url"]


class UpdateSchemaCommand(Command):
    description = "Download latest version of the plot-schema JSON file"
    user_options = []

    def initialize_options(self):
        pass

    def finalize_options(self):
        pass

    def run(self):
        url = (
            "https://raw.githubusercontent.com/plotly/plotly.js/"
            "v%s/dist/plot-schema.json" % plotly_js_version()
        )
        overwrite_schema(url)


class UpdateBundleCommand(Command):
    description = "Download latest version of the plot-schema JSON file"
    user_options = []

    def initialize_options(self):
        pass

    def finalize_options(self):
        pass

    def run(self):
        url = (
            "https://raw.githubusercontent.com/plotly/plotly.js/"
            "v%s/dist/plotly.min.js" % plotly_js_version()
        )
        overwrite_bundle(url)

        # Write plotly.js version file
        plotlyjs_version = plotly_js_version()
        overwrite_plotlyjs_version_file(plotlyjs_version)


class UpdatePlotlyJsCommand(Command):
    description = "Update project to a new version of plotly.js"
    user_options = []

    def initialize_options(self):
        pass

    def finalize_options(self):
        pass

    def run(self):
        self.run_command("updatebundle")
        self.run_command("updateschema")
        self.run_command("codegen")


class UpdateBundleSchemaDevCommand(Command):
    description = "Update the plotly.js schema and bundle from master"
    user_options = []

    def initialize_options(self):
        self.devrepo = None
        self.devbranch = None

    def finalize_options(self):
        self.set_undefined_options("updateplotlyjsdev", ("devrepo", "devrepo"))
        self.set_undefined_options("updateplotlyjsdev", ("devbranch", "devbranch"))

    def run(self):
        build_info = get_latest_publish_build_info(self.devrepo, self.devbranch)

        archive_url, bundle_url, schema_url = get_bundle_schema_urls(
            build_info["build_num"]
        )

        # Update bundle in package data
        overwrite_bundle(bundle_url)

        # Update schema in package data
        overwrite_schema(schema_url)

        # Update plotly.js url in package.json
        package_json_path = os.path.join(node_root, "package.json")
        with open(package_json_path, "r") as f:
            package_json = json.load(f)

        # Replace version with bundle url
        package_json["dependencies"]["plotly.js"] = archive_url
        with open(package_json_path, "w") as f:
            json.dump(package_json, f, indent=2)

        # update plotly.js version in _plotlyjs_version
        rev = build_info["vcs_revision"]
        date = build_info["committer_date"]
        version = "_".join([self.devrepo, self.devbranch, date[:10], rev[:8]])
        overwrite_plotlyjs_version_file(version)


class UpdatePlotlyJsDevCommand(Command):
    description = "Update project to a new development version of plotly.js"
    user_options = [
        ("devrepo=", None, "Repository name"),
        ("devbranch=", None, "branch or pull/number"),
    ]

    def initialize_options(self):
        self.devrepo = "plotly/plotly.js"
        self.devbranch = "master"

    def finalize_options(self):
        pass

    def run(self):
        self.run_command("updatebundleschemadev")
        self.run_command("jsdeps")
        self.run_command("codegen")


class UpdatePlotlywidgetVersionCommand(Command):
    description = "Update package.json version of plotlywidget"

    user_options = []

    def initialize_options(self):
        pass

    def finalize_options(self):
        pass

    def run(self):
        from plotly._version import git_pieces_from_vcs, render

        # Update plotly.js url in package.json
        package_json_path = os.path.join(node_root, "package.json")

        with open(package_json_path, "r") as f:
            package_json = json.load(f)

        # Replace version with bundle url
        pieces = git_pieces_from_vcs("widget-v", project_root, False)
        pieces["dirty"] = False
        widget_ver = render(pieces, "pep440")["version"]

        package_json["version"] = widget_ver
        with open(package_json_path, "w") as f:
            json.dump(package_json, f, indent=2)

        # write _widget_version
        overwrite_plotlywidget_version_file(widget_ver)


graph_objs_packages = [
    d[0].replace("/", ".")
    for d in os.walk("plotly/graph_objs")
    if not d[0].endswith("__pycache__")
]


validator_packages = [
    d[0].replace("/", ".")
    for d in os.walk("plotly/validators")
    if not d[0].endswith("__pycache__")
]

versioneer_cmds = versioneer.get_cmdclass()
setup(
    name="plotly",
    version=versioneer.get_version(),
    use_2to3=False,
    author="Chris P",
    author_email="chris@plot.ly",
    maintainer="Nicolas Kruchten",
    maintainer_email="nicolas@plot.ly",
    url="https://plotly.com/python/",
    project_urls={"Github": "https://github.com/plotly/plotly.py"},
    description="An open-source, interactive data visualization library for Python",
    long_description=readme(),
    long_description_content_type="text/markdown",
    classifiers=[
        "Development Status :: 5 - Production/Stable",
        "Programming Language :: Python :: 3.6",
        "Programming Language :: Python :: 3.7",
        "Programming Language :: Python :: 3.8",
        "Programming Language :: Python :: 3.9",
        "Topic :: Scientific/Engineering :: Visualization",
    ],
    python_requires=">=3.6",
    license="MIT",
    packages=[
        "plotly",
        "plotlywidget",
        "plotly.plotly",
        "plotly.offline",
        "plotly.io",
        "plotly.matplotlylib",
        "plotly.matplotlylib.mplexporter",
        "plotly.matplotlylib.mplexporter.renderers",
        "plotly.figure_factory",
        "plotly.data",
        "plotly.colors",
        "plotly.express",
        "plotly.express.data",
        "plotly.express.colors",
        "plotly.graph_objects",
        "_plotly_utils",
        "_plotly_utils.colors",
        "_plotly_future_",
    ]
    + graph_objs_packages
    + validator_packages,
    package_data={
        "plotly": [
            "package_data/*",
            "package_data/templates/*",
            "package_data/datasets/*",
        ],
        "plotlywidget": ["nbextension/*", "labextension/*", "labextension/static/*"],
    },
<<<<<<< HEAD
    data_files=[("etc/jupyter/nbconfig/notebook.d", ["plotlywidget.json"]),],
    install_requires=["retrying>=1.3.3", "six"],
=======
    data_files=[
        (
            "share/jupyter/nbextensions/plotlywidget",
            ["plotlywidget/static/extension.js", "plotlywidget/static/index.js"],
        ),
        ("etc/jupyter/nbconfig/notebook.d", ["plotlywidget.json"]),
    ],
    install_requires=["tenacity>=6.2.0", "six"],
>>>>>>> b343fcc2
    zip_safe=False,
    cmdclass=dict(
        build_py=js_prerelease(versioneer_cmds["build_py"]),
        egg_info=js_prerelease(egg_info),
        sdist=js_prerelease(versioneer_cmds["sdist"], strict=True),
        jsdeps=NPM,
        codegen=CodegenCommand,
        updateschema=UpdateSchemaCommand,
        updatebundle=UpdateBundleCommand,
        updateplotlyjs=js_prerelease(UpdatePlotlyJsCommand),
        updatebundleschemadev=UpdateBundleSchemaDevCommand,
        updateplotlyjsdev=UpdatePlotlyJsDevCommand,
        updateplotlywidgetversion=UpdatePlotlywidgetVersionCommand,
        version=versioneer_cmds["version"],
    ),
)<|MERGE_RESOLUTION|>--- conflicted
+++ resolved
@@ -541,19 +541,8 @@
         ],
         "plotlywidget": ["nbextension/*", "labextension/*", "labextension/static/*"],
     },
-<<<<<<< HEAD
     data_files=[("etc/jupyter/nbconfig/notebook.d", ["plotlywidget.json"]),],
-    install_requires=["retrying>=1.3.3", "six"],
-=======
-    data_files=[
-        (
-            "share/jupyter/nbextensions/plotlywidget",
-            ["plotlywidget/static/extension.js", "plotlywidget/static/index.js"],
-        ),
-        ("etc/jupyter/nbconfig/notebook.d", ["plotlywidget.json"]),
-    ],
     install_requires=["tenacity>=6.2.0", "six"],
->>>>>>> b343fcc2
     zip_safe=False,
     cmdclass=dict(
         build_py=js_prerelease(versioneer_cmds["build_py"]),
