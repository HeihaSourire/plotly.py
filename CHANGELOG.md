--- conflicted
+++ resolved
@@ -2,18 +2,17 @@
 All notable changes to this project will be documented in this file.
 This project adheres to [Semantic Versioning](http://semver.org/).
 
+## [Unreleased]
+### Added
+- Beta: Added API methods that wrap the API endpoint for managing Dash objects on plot.ly. The API interface is under `plotly.api.v2.dash_apps`
+
 ## [2.0.8] - 2017-04-21
 ### Added
 - offline embedded plots are now responsive to window resizing when `output_type == "div"` is set in `plotly.offline.iplot()`.
-<<<<<<< HEAD
-- Beta: Added API methods that wrap the API endpoint for managing Dash objects on plot.ly. The API interface is under `plotly.api.v2.dash_apps`
-=======
 - Offline animations are now supported on Plotly Cloud.
 
 ### Updated
 - `plotly.offline.plot` and `plotly.offline.iplot` now accept various [configuration options](https://plot.ly/javascript/configuration-options/) for their arguments.
-
->>>>>>> 2be151ee
 
 ## [2.0.7] - 2017-04-07
 ### Updated
