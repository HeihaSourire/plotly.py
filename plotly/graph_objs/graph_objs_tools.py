--- conflicted
+++ resolved
@@ -1,4 +1,3 @@
-<<<<<<< HEAD
 from __future__ import absolute_import
 from plotly import utils
 import textwrap
@@ -9,6 +8,7 @@
 else:
     from collections import OrderedDict
     import json
+import six
 
 
 from pkg_resources import resource_string
@@ -104,9 +104,6 @@
 KEY_TO_NAME['titlefont'] = 'Font'
 KEY_TO_NAME['tickfont'] = 'Font'
 
-=======
-import six
->>>>>>> 0836322f
 
 def update_keys(keys):
     """Change keys we used to support to their new equivalent."""
@@ -124,7 +121,6 @@
 )
 
 
-<<<<<<< HEAD
 def make_list_doc(name):
     doc = ("A list-like object representing a {0} object in a "
            "figure.\n\n".format(name))  # initial doc here?
@@ -220,7 +216,8 @@
                 doc += code
             doc += '\n'
     return doc.expandtabs(tab_size)
-=======
+
+
 def curtail_val_repr(val, max_chars, add_delim=False):
     delim = ", "
     end = ".."
@@ -247,5 +244,4 @@
             r = r[:max_chars - len(end)] + end
     if add_delim:
         r += delim
-    return r
->>>>>>> 0836322f
+    return r